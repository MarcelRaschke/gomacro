--- conflicted
+++ resolved
@@ -150,14 +150,6 @@
 		return t
 	}
 	xt := unwrap(t)
-<<<<<<< HEAD
-	if !xt.Named() && xt.Kind() == reflect.Ptr {
-		// methods on pointer-to-type. add them to the type itself
-		xt = unwrap(xt.elem())
-	}
-	if !xt.Named() {
-		errorf(t, "cannot add methods to unnamed type %v", t)
-=======
 	if xt.kind == reflect.Interface {
 		// fromReflectInterface() already added methods to interface.
 		return t
@@ -174,7 +166,6 @@
 				errorf(t, "CANNOT add methods to pointer to pointer %v", t)
 			}
 		}
->>>>>>> 99a0a6f1
 	}
 	if !xt.Named() {
 		// debugf("NOT adding methods to unnamed type %v", t)
