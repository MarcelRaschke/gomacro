/*
 * gomacro - A Go interpreter with Lisp-like macros
 *
 * Copyright (C) 2018-2019 Massimiliano Ghilardi
 *
 *     This Source Code Form is subject to the terms of the Mozilla Public
 *     License, v. 2.0. If a copy of the MPL was not distributed with this
 *     file, You can obtain one at http://mozilla.org/MPL/2.0/.
 *
 *
 * repl.go
 *
 *  Created on: Apr 28, 2018
 *      Author: Massimiliano Ghilardi
 */

package fast

import (
	"bufio"
	"go/ast"
	"go/token"
	"os"
	r "reflect"
	"runtime/debug"
	"sort"
	"strings"
	"time"

	"github.com/cosmos72/gomacro/ast2"
	. "github.com/cosmos72/gomacro/base"
	"github.com/cosmos72/gomacro/base/paths"
	"github.com/cosmos72/gomacro/base/reflect"
	bstrings "github.com/cosmos72/gomacro/base/strings"
	xr "github.com/cosmos72/gomacro/xreflect"
)

// return read string and position of first non-comment token.
// return "", -1 on EOF
func (ir *Interp) Read() (string, int) {
	g := &ir.Comp.Globals
	var opts ReadOptions

	if g.Options&OptShowPrompt != 0 {
		opts |= ReadOptShowPrompt
	}
	src, firstToken := g.ReadMultiline(opts, ir.Comp.Prompt)
	if firstToken < 0 {
		g.IncLine(src)
	} else if firstToken > 0 {
		g.IncLine(src[0:firstToken])
	}
	return src, firstToken
}

// parse + macroexpansion + collect declarations & statements
func (ir *Interp) Parse(src string) ast2.Ast {
	if len(src) == 0 {
		return nil
	}
	form := ir.Comp.Parse(src)
	if form == nil {
		return nil
	}
	// collect phase
	g := &ir.Comp.Globals
	if g.Options&(OptCollectDeclarations|OptCollectStatements) != 0 {
		g.CollectAst(form)
	}
	return form
}

// combined Parse + Compile
func (ir *Interp) Compile(src string) *Expr {
	return ir.CompileAst(ir.Parse(src))
}

func (ir *Interp) CompileNode(node ast.Node) *Expr {
	return ir.CompileAst(ast2.ToAst(node))
}

func (ir *Interp) CompileAst(form ast2.Ast) *Expr {
	if form == nil {
		return nil
	}
	c := ir.Comp
	g := c.CompGlobals

	if g.Options&OptMacroExpandOnly != 0 {
		x := form.Interface()
		return c.exprValue(c.TypeOf(x), x)
	}

	// compile phase
	expr := c.Compile(form)

	if g.Options&OptKeepUntyped == 0 && expr != nil && expr.Untyped() {
		expr.ConstTo(expr.DefaultType())
	}
	if g.Options&OptShowCompile != 0 {
		g.Fprintf(g.Stdout, "%v\n", expr)
	}
	return expr
}

// run without debugging. to execute with single-step debugging, use Interp.DebugExpr() instead
func (ir *Interp) RunExpr1(e *Expr) (r.Value, xr.Type) {
	if e == nil {
		return None, nil
	}
	// do NOT use e.AsX1(), it converts untyped constants to their default type => may overflow
	e.CheckX1()
	vs, ts := ir.RunExpr(e)
	return vs[0], ts[0]
}

// run without debugging. to execute with single-step debugging, use Interp.DebugExpr() instead
func (ir *Interp) RunExpr(e *Expr) ([]r.Value, []xr.Type) {
	if e == nil {
		return nil, nil
	}
	env := ir.PrepareEnv()

	if ir.Comp.Globals.Options&OptKeepUntyped == 0 && e.Untyped() {
		e.ConstTo(e.DefaultType())
	}
	run := env.Run
	run.applyDebugOp(DebugOpContinue)

	defer run.setCurrEnv(run.setCurrEnv(env))

	fun := e.AsXV(COptKeepUntyped)
	v, vs := fun(env)
<<<<<<< HEAD
	return PackValues(v, vs), PackTypes(e.Type, e.Types)
=======
	return reflect.PackValues(v, vs), reflect.PackTypes(e.Type, e.Types)
>>>>>>> b1b8f57b
}

// execute with single-step debugging. to run without debugging, use Interp.RunExpr() instead
func (ir *Interp) DebugExpr1(e *Expr) (r.Value, xr.Type) {
	if e == nil {
		return None, nil
	}
	// do NOT use e.AsX1(), it converts untyped constants to their default type => may overflow
	e.CheckX1()
	vs, ts := ir.DebugExpr(e)
	return vs[0], ts[0]
}

// execute with single-step debugging. to run without debugging, use Interp.RunExpr() instead
func (ir *Interp) DebugExpr(e *Expr) ([]r.Value, []xr.Type) {
	if e == nil {
		return nil, nil
	}
	env := ir.PrepareEnv()

	if ir.Comp.Globals.Options&OptKeepUntyped == 0 && e.Untyped() {
		e.ConstTo(e.DefaultType())
	}
	run := env.Run
	run.applyDebugOp(DebugOpStep)
	defer run.setCurrEnv(run.setCurrEnv(env))

	fun := e.AsXV(COptKeepUntyped)
	v, vs := fun(env)
<<<<<<< HEAD
	return PackValues(v, vs), PackTypes(e.Type, e.Types)
=======
	return reflect.PackValues(v, vs), reflect.PackTypes(e.Type, e.Types)
>>>>>>> b1b8f57b
}

// combined Parse + Compile + DebugExpr
func (ir *Interp) Debug(src string) ([]r.Value, []xr.Type) {
	return ir.DebugExpr(ir.Compile(src))
}

// set CurrEnv, returns previous value
func (g *Run) setCurrEnv(env *Env) *Env {
	old := g.CurrEnv
	g.CurrEnv = env
	return old
}

// ================ PrepareEnv() ========================

func (ir *Interp) PrepareEnv() *Env {
	// allocate Env.Ints[] in large chunks while we can:
	// once an Env.Ints[idx] address is taken, we can no longer reallocate it
	return ir.prepareEnv(16, 1024)
}

func (ir *Interp) prepareEnv(minValDelta int, minIntDelta int) *Env {
	c := ir.Comp
	env := ir.env
	// usually we know at Env creation how many slots are needed in c.Env.Binds
	// but here we are modifying an existing Env...
	if minValDelta < 0 {
		minValDelta = 0
	}
	if minIntDelta < 0 {
		minIntDelta = 0
	}
	capacity, min := cap(env.Vals), c.BindNum
	// c.Debugf("prepareEnv() before: c.BindNum = %v, minValDelta = %v, len(env.Binds) = %v, cap(env.Binds) = %v, env = %p", c.BindNum, minValDelta, len(env.Binds), cap(env.Binds), env)

	if capacity < min {
		capacity *= 2
		if capacity < min {
			capacity = min
		}
		if capacity-cap(env.Vals) < minValDelta {
			capacity = cap(env.Vals) + minValDelta
		}
		binds := make([]r.Value, min, capacity)
		copy(binds, env.Vals)
		env.Vals = binds
	}
	if len(env.Vals) < min {
		env.Vals = env.Vals[0:min:cap(env.Vals)]
	}
	// c.Debugf("prepareEnv() after:  c.BindNum = %v, minDelta = %v, len(env.Binds) = %v, cap(env.Binds) = %v, env = %p", c.BindNum, minDelta, len(env.Binds), cap(env.Binds), env)

	capacity, min = cap(env.Ints), c.IntBindNum
	if capacity < min {
		if env.IntAddressTaken {
			c.Errorf("internal error: attempt to reallocate Env.Ints[] after one of its addresses was taken")
		}
		capacity *= 2
		if capacity < min {
			capacity = min
		}
		if capacity-cap(env.Ints) < minIntDelta {
			capacity = cap(env.Ints) + minIntDelta
		}
		binds := make([]uint64, min, capacity)
		copy(binds, env.Ints)
		env.Ints = binds
	}
	if len(env.Ints) < min {
		env.Ints = env.Ints[0:min:cap(env.Ints)] // does not reallocate
	}
	if env.IntAddressTaken {
		c.IntBindMax = cap(env.Ints)
	}
	g := env.Run
	// do NOT set g.CurrEnv = env, it messes up the call stack. done by Interp.RunExpr* and Interp.DebugExpr*
	// g.CurrEnv = env
	// in case we received a SigInterrupt in the meantime
	g.Signals.Sync = SigNone
	g.Signals.Async = SigNone
	if g.Options&OptDebugger != 0 {
		// for debugger
		env.DebugComp = c
	} else {
		env.DebugComp = nil
	}
	return env
}

// ====================== Repl() and friends =====================

var historyfile = paths.Subdir(paths.UserHomeDir(), ".gomacro_history")

func (ir *Interp) ReplStdin() {
	g := ir.Comp.CompGlobals

	if g.Options&OptShowPrompt != 0 {
		g.Fprintf(g.Stdout, `// GOMACRO, an interactive Go interpreter with generics and macros
<<<<<<< HEAD
// Copyright (C) 2017-2018 Massimiliano Ghilardi <https://github.com/cosmos72/gomacro>
=======
// Copyright (C) 2018-2019 Massimiliano Ghilardi <https://github.com/cosmos72/gomacro>
>>>>>>> b1b8f57b
// License MPL v2.0+: Mozilla Public License version 2.0 or later <http://mozilla.org/MPL/2.0/>
// This is free software with ABSOLUTELY NO WARRANTY.
//
// Type %chelp for help
`, g.ReplCmdChar)
	}
	tty, _ := MakeTtyReadline(historyfile)
	defer tty.Close(historyfile) // restore normal tty mode

	ch := StartSignalHandler(ir.Interrupt)
	defer StopSignalHandler(ch)

	savetty := g.Readline
	g.Readline = tty
	defer func() {
		g.Readline = savetty
	}()
	tty.Term.SetWordCompleter(ir.CompleteWords)

	g.Line = 0
	for ir.ReadParseEvalPrint() {
		g.Line = 0
	}
	os.Stdout.WriteString("\n")
}

func (ir *Interp) Repl(in *bufio.Reader) {
	g := ir.Comp.CompGlobals

	r := MakeBufReadline(in, g.Stdout)

	ch := StartSignalHandler(ir.Interrupt)
	defer StopSignalHandler(ch)

	savetty := g.Readline
	g.Readline = r
	defer func() {
		g.Readline = savetty
	}()

	for ir.ReadParseEvalPrint() {
	}
}

func (ir *Interp) ReadParseEvalPrint() (callAgain bool) {
	src, firstToken := ir.Read()
	if firstToken < 0 {
		// skip comment-only lines and continue, but fail on EOF or other errors
		return len(src) != 0
	}
	return ir.ParseEvalPrint(src)
}

func (ir *Interp) ParseEvalPrint(src string) (callAgain bool) {
	if len(src) == 0 || len(strings.TrimSpace(src)) == 0 {
		return true // no input => no form
	}

	t1, trap, duration := ir.beforeEval()
	defer ir.afterEval(src, &callAgain, &trap, t1, duration)

	src, opt := ir.Cmd(src)

	callAgain = opt&CmdOptQuit == 0
	if len(src) == 0 || !callAgain {
		trap = false // no panic happened
		return callAgain
	}

	g := &ir.Comp.Globals
	if toenable := cmdOptForceEval(g, opt); toenable != 0 {
		defer func() {
			g.Options |= toenable
		}()
	}

	ir.env.Run.CmdOpt = opt // store options where Interp.Interrupt() can find them

	// parse + macroexpansion
	form := ir.Parse(src)

	// compile
	expr := ir.CompileAst(form)

	// run expression
	values, types := ir.RunExpr(expr)

	// print phase
	g.Print(values, types)

	trap = false // no panic happened
	return callAgain
}

func (ir *Interp) beforeEval() (t1 time.Time, trap bool, duration bool) {
	g := &ir.Comp.Globals
	trap = g.Options&OptTrapPanic != 0
	duration = g.Options&OptShowTime != 0
	if duration {
		t1 = time.Now()
	}
	return t1, trap, duration
}

func (ir *Interp) afterEval(src string, callAgain *bool, trap *bool, t1 time.Time, duration bool) {
	g := &ir.Comp.Globals
	g.IncLine(src)
	if *trap {
		rec := recover()
		if g.Options&OptPanicStackTrace != 0 {
			g.Fprintf(g.Stderr, "%v\n%s", rec, debug.Stack())
		} else {
			g.Fprintf(g.Stderr, "%v\n", rec)
		}
		*callAgain = true
	}
	if duration {
		delta := time.Since(t1)
		g.Debugf("eval time %v", delta)
	}
}

func cmdOptForceEval(g *Globals, opt CmdOpt) (toenable Options) {
	if opt&CmdOptForceEval != 0 {
		// temporarily disable collection of declarations and statements,
		// and temporarily re-enable eval (i.e. disable macroexpandonly)
		const todisable = OptMacroExpandOnly | OptCollectDeclarations | OptCollectStatements
		if g.Options&todisable != 0 {
			g.Options &^= todisable
			return todisable
		}
	}
	return 0
}

// implement code completion API github.com/pererh/liner.WordCompleter
// Currently only supports global symbols and imported packages,
// optionally followed by a dot-separated sequence of field or method names,
// including embedded fields and wrapper methods.
func (ir *Interp) CompleteWords(line string, pos int) (head string, completions []string, tail string) {
	if pos > len(line) {
		pos = len(line)
	}
	head = line[:pos]
	tail = line[pos:]
	words := strings.Split(head, ".")
	n := len(words)
	// find the longest sequence of ident.ident.ident...

	for i := n - 1; i >= 0; i-- {
		// ignore spaces before and after identifiers
		words[i] = strings.TrimSpace(words[i])

		if i == n-1 && len(words[i]) == 0 {
			// last word can be empty: it means TAB immediately after '.'
			continue
		}
		word := TailIdentifier(words[i])
		if len(word) != len(words[i]) {
			if len(word) != 0 {
				words[i] = word
			} else {
				i++
			}
			words = words[i:]
			break
		}
	}
	completions = ir.Comp.CompleteWords(words)
	if len(completions) != 0 {
		fixed := len(head) - len(TailIdentifier(head))
		pos := strings.LastIndexByte(head, '.')
		if pos >= 0 && pos >= fixed {
			head = head[:pos+1]
		} else {
			head = head[:fixed]
		}
	}
	return head, completions, tail
}

// implement code completion on ident.ident.ident.ident...
func (c *Comp) CompleteWords(words []string) []string {
	var completions []string
	switch len(words) {
	case 0:
	case 1:
		completions = c.completeWord(words[0])
	default:
		var node interface{}
		if sym := c.TryResolve(words[0]); sym != nil {
			node = &sym.Bind
		} else if typ := c.TryResolveType(words[0]); typ != nil {
			node = typ
		} else {
			break
		}
		completions = c.completeWords(node, words[1:])
	}
	return completions
}

func (c *Comp) completeWords(node interface{}, words []string) []string {
	i, n := 0, len(words)
	for i+1 < n {
		switch obj := node.(type) {
		case *Bind:
			if obj.Const() {
				if imp, ok := obj.Value.(*Import); ok {
					// complete on imported package contents
					node = imp
					continue
				}
			}
			// complete on symbol type
			node = obj.Type
			continue
		case *Import:
			if i != 0 {
				break
			} else if bind := obj.Binds[words[i]]; bind != nil {
				// complete on imported package binds
				node = bind
				i++
				continue
			} else if typ := obj.Types[words[i]]; typ != nil {
				// complete on imported package types
				node = typ
				i++
				continue
			}
		case xr.Type:
			field, fieldok, _, _, err := c.TryLookupFieldOrMethod(obj, words[i])
			if err != nil {
				break
			} else if fieldok {
				node = field.Type
				i++
				continue
			}
			// {type,value}.method.anything will never compile
		}
		return nil
	}
	return c.completeLastWord(node, words[i])
}

var keywords []string

func init() {
	lo, hi := token.BREAK, token.VAR
	keywords = make([]string, hi-lo+3)
	for tok := lo; tok <= hi; tok++ {
		keywords[tok-lo] = tok.String()
	}
	keywords[hi-lo+1] = "macro"
	keywords[hi-lo+2] = "template"
}

// complete a single, partial word
func (c *Comp) completeWord(word string) []string {
	var completions []string
	if size := len(word); size != 0 {
		// complete binds and types
		for co := c; co != nil; co = co.Outer {
			for name := range co.Binds {
				if len(name) >= size && name[:size] == word {
					completions = append(completions, name)
				}
			}
			for name := range co.Types {
				if len(name) >= size && name[:size] == word {
					completions = append(completions, name)
				}
			}
		}
		// complete keywords
		for _, name := range keywords {
			if len(name) >= size && name[:size] == word {
				completions = append(completions, name)
			}
		}
	}
	return sortUnique(completions)
}

// complete the last partial word of a sequence ident.ident.ident...
func (c *Comp) completeLastWord(node interface{}, word string) []string {
	var completions []string
	size := len(word)
	for {
		switch obj := node.(type) {
		case *Bind:
			if obj.Const() {
				if imp, ok := obj.Value.(*Import); ok {
					// complete on imported package contents
					node = imp
					continue
				}
			}
			// complete on symbol type
			node = obj.Type
			continue
		case *Import:
			for name := range obj.Binds {
				if len(name) >= size && name[:size] == word {
					completions = append(completions, name)
				}
			}
			for name := range obj.Types {
				if len(name) >= size && name[:size] == word {
					completions = append(completions, name)
				}
			}
		case xr.Type:
			completions = c.listFieldsAndMethods(obj, word)
		}
		break
	}
	return sortUnique(completions)
}

<<<<<<< HEAD
=======
// return the trailing substring of s that is a valid identifier
func TailIdentifier(s string) string {
	return bstrings.TailIdentifier(s)
}

>>>>>>> b1b8f57b
func sortUnique(vec []string) []string {
	if n := len(vec); n > 1 {
		sort.Strings(vec)
		prev := vec[0]
		j := 1
		for i := 1; i < n; i++ {
			if s := vec[i]; s != prev {
				vec[j] = s
				prev = s
				j++
			}
		}
		vec = vec[:j]
	}
	return vec
}<|MERGE_RESOLUTION|>--- conflicted
+++ resolved
@@ -131,11 +131,7 @@
 
 	fun := e.AsXV(COptKeepUntyped)
 	v, vs := fun(env)
-<<<<<<< HEAD
-	return PackValues(v, vs), PackTypes(e.Type, e.Types)
-=======
 	return reflect.PackValues(v, vs), reflect.PackTypes(e.Type, e.Types)
->>>>>>> b1b8f57b
 }
 
 // execute with single-step debugging. to run without debugging, use Interp.RunExpr() instead
@@ -165,11 +161,7 @@
 
 	fun := e.AsXV(COptKeepUntyped)
 	v, vs := fun(env)
-<<<<<<< HEAD
-	return PackValues(v, vs), PackTypes(e.Type, e.Types)
-=======
 	return reflect.PackValues(v, vs), reflect.PackTypes(e.Type, e.Types)
->>>>>>> b1b8f57b
 }
 
 // combined Parse + Compile + DebugExpr
@@ -269,11 +261,7 @@
 
 	if g.Options&OptShowPrompt != 0 {
 		g.Fprintf(g.Stdout, `// GOMACRO, an interactive Go interpreter with generics and macros
-<<<<<<< HEAD
-// Copyright (C) 2017-2018 Massimiliano Ghilardi <https://github.com/cosmos72/gomacro>
-=======
 // Copyright (C) 2018-2019 Massimiliano Ghilardi <https://github.com/cosmos72/gomacro>
->>>>>>> b1b8f57b
 // License MPL v2.0+: Mozilla Public License version 2.0 or later <http://mozilla.org/MPL/2.0/>
 // This is free software with ABSOLUTELY NO WARRANTY.
 //
@@ -596,14 +584,11 @@
 	return sortUnique(completions)
 }
 
-<<<<<<< HEAD
-=======
 // return the trailing substring of s that is a valid identifier
 func TailIdentifier(s string) string {
 	return bstrings.TailIdentifier(s)
 }
 
->>>>>>> b1b8f57b
 func sortUnique(vec []string) []string {
 	if n := len(vec); n > 1 {
 		sort.Strings(vec)
