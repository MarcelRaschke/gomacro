--- conflicted
+++ resolved
@@ -420,11 +420,7 @@
 		for _, field := range fields.List {
 			var tag string
 			if lit := field.Tag; lit != nil && lit.Kind == token.STRING {
-<<<<<<< HEAD
-				tag = MaybeUnescapeString(lit.Value)
-=======
 				tag = strings.MaybeUnescapeString(lit.Value)
->>>>>>> b1b8f57b
 			}
 			if len(field.Names) == 0 {
 				tags = append(tags, tag)
@@ -872,14 +868,6 @@
 	rtypeOfInterface = r.TypeOf((*interface{})(nil)).Elem()
 	rtypeOfForward   = r.TypeOf((*xr.Forward)(nil)).Elem()
 
-<<<<<<< HEAD
-	rtypeOfBuiltin     = r.TypeOf(Builtin{})
-	rtypeOfFunction    = r.TypeOf(Function{})
-	rtypeOfPtrImport   = r.TypeOf((*Import)(nil))
-	rtypeOfMacro       = r.TypeOf(Macro{})
-	rtypeOfUntypedLit  = r.TypeOf(UntypedLit{})
-	rtypeOfReflectType = r.TypeOf((*r.Type)(nil)).Elem()
-=======
 	rtypeOfBuiltin         = r.TypeOf(Builtin{})
 	rtypeOfFunction        = r.TypeOf(Function{})
 	rtypeOfMacro           = r.TypeOf(Macro{})
@@ -888,7 +876,6 @@
 	rtypeOfPtrTemplateType = r.TypeOf((*TemplateType)(nil))
 	rtypeOfReflectType     = r.TypeOf((*r.Type)(nil)).Elem()
 	rtypeOfUntypedLit      = r.TypeOf((*UntypedLit)(nil)).Elem()
->>>>>>> b1b8f57b
 
 	zeroOfReflectType = r.Zero(rtypeOfReflectType)
 )
